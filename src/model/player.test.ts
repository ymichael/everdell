import expect from "expect.js";
import { Player } from "./player";
import { Card } from "./card";
import { GameState } from "./gameState";
import { testInitialGameState } from "./testHelpers";
import { sumResources } from "./gameStatePlayHelpers";
import { ResourceType, CardName } from "./types";

describe("Player", () => {
  let gameState: GameState;

  beforeEach(() => {
    gameState = testInitialGameState();
  });

  describe("canAffordCard", () => {
    it("have the right resources", () => {
      const player = gameState.getActivePlayer();
      expect(sumResources(player.resources)).to.be(0);
      expect(player.canAffordCard(CardName.FARM, false /* isMeadow */)).to.be(
        false
      );
      player.gainResources(Card.fromName(CardName.FARM).baseCost);
      expect(player.canAffordCard(CardName.FARM, false /* isMeadow */)).to.be(
        true
      );
    });

    it("unoccupied associated construction", () => {
      const player = gameState.getActivePlayer();
      expect(sumResources(player.resources)).to.be(0);
      expect(
        player.canAffordCard(CardName.HUSBAND, false /* isMeadow */)
      ).to.be(false);
      player.addToCity(CardName.FARM);
      expect(
        player.canAffordCard(CardName.HUSBAND, false /* isMeadow */)
      ).to.be(true);
      // Occupy the farm
      player.occupyConstruction(CardName.FARM);
      expect(
        player.canAffordCard(CardName.HUSBAND, false /* isMeadow */)
      ).to.be(false);
    });

    it("CRANE discount for constructions", () => {
      const player = gameState.getActivePlayer();
      expect(sumResources(player.resources)).to.be(0);
      expect(player.canAffordCard(CardName.FARM, false /* isMeadow */)).to.be(
        false
      );
      player.addToCity(CardName.CRANE);
      expect(player.canAffordCard(CardName.FARM, false /* isMeadow */)).to.be(
        true
      );
      // Doesn't work for critters
      expect(player.canAffordCard(CardName.WIFE, false /* isMeadow */)).to.be(
        false
      );
    });

    it("INNKEEPER discount for critters", () => {
      const player = gameState.getActivePlayer();
      expect(sumResources(player.resources)).to.be(0);
      expect(player.canAffordCard(CardName.WIFE, false /* isMeadow */)).to.be(
        false
      );
      player.addToCity(CardName.INNKEEPER);
      expect(player.canAffordCard(CardName.WIFE, false /* isMeadow */)).to.be(
        true
      );
      // Doesn't work for constructions
      expect(player.canAffordCard(CardName.FARM, false /* isMeadow */)).to.be(
        false
      );
    });

    it("QUEEN discount", () => {
      const player = gameState.getActivePlayer();
      expect(sumResources(player.resources)).to.be(0);
      expect(player.canAffordCard(CardName.WIFE, false /* isMeadow */)).to.be(
        false
      );
      player.addToCity(CardName.QUEEN);
      expect(player.canAffordCard(CardName.WIFE, false /* isMeadow */)).to.be(
        true
      );
      // Doesn't work if VP is greater than 3
      expect(player.canAffordCard(CardName.KING, false /* isMeadow */)).to.be(
        false
      );
    });

    it("JUDGE discount", () => {
      const player = gameState.getActivePlayer();
      expect(sumResources(player.resources)).to.be(0);
      expect(player.canAffordCard(CardName.CRANE, false /* isMeadow */)).to.be(
        false
      );
      player.addToCity(CardName.JUDGE);
      expect(player.canAffordCard(CardName.CRANE, false /* isMeadow */)).to.be(
        false
      );
      player.gainResources({
        [ResourceType.BERRY]: 1,
      });
      expect(player.canAffordCard(CardName.CRANE, false /* isMeadow */)).to.be(
        true
      );

      // need resin & pebble
      expect(
        player.canAffordCard(CardName.RESIN_REFINERY, false /* isMeadow */)
      ).to.be(false);
      player.gainResources({
        [ResourceType.BERRY]: 1,
      });
      expect(
        player.canAffordCard(CardName.RESIN_REFINERY, false /* isMeadow */)
      ).to.be(false);
      player.gainResources({
        [ResourceType.PEBBLE]: 1,
      });
      expect(
        player.canAffordCard(CardName.RESIN_REFINERY, false /* isMeadow */)
      ).to.be(true);
    });
  });

<<<<<<< HEAD
  describe("isPaidResourcesValid", () => {
    it("invalid resources", () => {
      const player = gameState.getActivePlayer();
      expect(
        player.isPaidResourcesValid({}, { [ResourceType.BERRY]: 1 })
      ).to.be(false);
      expect(player.isPaidResourcesValid({}, { [ResourceType.TWIG]: 1 })).to.be(
        false
      );
      expect(
        player.isPaidResourcesValid({}, { [ResourceType.PEBBLE]: 1 })
      ).to.be(false);
      expect(
        player.isPaidResourcesValid({}, { [ResourceType.RESIN]: 1 })
      ).to.be(false);
      expect(
        player.isPaidResourcesValid(
          { [ResourceType.BERRY]: 1 },
          { [ResourceType.BERRY]: 2 }
        )
      ).to.be(false);
    });

    it("wrong resources", () => {
      const player = gameState.getActivePlayer();
      expect(
        player.isPaidResourcesValid(
          { [ResourceType.BERRY]: 2, [ResourceType.TWIG]: 1 },
          { [ResourceType.BERRY]: 2, [ResourceType.RESIN]: 1 }
        )
      ).to.be(false);
      expect(
        player.isPaidResourcesValid(
          { [ResourceType.RESIN]: 2, [ResourceType.TWIG]: 1 },
          { [ResourceType.TWIG]: 2, [ResourceType.RESIN]: 1 }
        )
      ).to.be(false);
      expect(
        player.isPaidResourcesValid(
          { [ResourceType.PEBBLE]: 2, [ResourceType.BERRY]: 1 },
          { [ResourceType.BERRY]: 2, [ResourceType.RESIN]: 1 }
        )
      ).to.be(false);
      expect(
        player.isPaidResourcesValid(
          { [ResourceType.BERRY]: 2, [ResourceType.PEBBLE]: 1 },
          { [ResourceType.TWIG]: 2, [ResourceType.RESIN]: 1 }
        )
      ).to.be(false);
    });

    it("overpay resources", () => {
      const player = gameState.getActivePlayer();
      expect(
        player.isPaidResourcesValid(
          { [ResourceType.BERRY]: 3, [ResourceType.RESIN]: 1 },
          { [ResourceType.BERRY]: 2, [ResourceType.RESIN]: 1 },
          null,
          false /* errorIfOverpay */
        )
      ).to.be(true);
      expect(() => {
        player.isPaidResourcesValid(
          { [ResourceType.BERRY]: 3, [ResourceType.RESIN]: 1 },
          { [ResourceType.BERRY]: 2, [ResourceType.RESIN]: 1 },
          null
        );
      }).to.throwException(/overpay/);
    });

    it("BERRY discount", () => {
      const player = gameState.getActivePlayer();
      expect(
        player.isPaidResourcesValid(
          { [ResourceType.BERRY]: 0 },
          { [ResourceType.BERRY]: 2 }
        )
      ).to.be(false);
      expect(
        player.isPaidResourcesValid(
          { [ResourceType.BERRY]: 0 },
          { [ResourceType.BERRY]: 2 },
          ResourceType.BERRY
        )
      ).to.be(true);
      expect(
        player.isPaidResourcesValid(
          { [ResourceType.BERRY]: 1 },
          { [ResourceType.BERRY]: 4 },
          ResourceType.BERRY
        )
      ).to.be(true);
      expect(
        player.isPaidResourcesValid(
          { [ResourceType.BERRY]: 0 },
          { [ResourceType.BERRY]: 4 },
          ResourceType.BERRY
        )
      ).to.be(false);
      expect(() => {
        player.isPaidResourcesValid(
          { [ResourceType.BERRY]: 1 },
          { [ResourceType.BERRY]: 2 },
          ResourceType.BERRY
        );
      }).to.throwException(/overpay/);
    });

    it("ANY discount", () => {
      const player = gameState.getActivePlayer();
      expect(
        player.isPaidResourcesValid(
          {},
          { [ResourceType.TWIG]: 2, [ResourceType.RESIN]: 1 }
        )
      ).to.be(false);
      expect(
        player.isPaidResourcesValid(
          {},
          { [ResourceType.TWIG]: 2, [ResourceType.RESIN]: 1 },
          "ANY"
        )
      ).to.be(true);
      expect(
        player.isPaidResourcesValid(
          { [ResourceType.TWIG]: 1 },
          { [ResourceType.TWIG]: 3, [ResourceType.RESIN]: 1 },
          "ANY"
        )
      ).to.be(true);
      expect(
        player.isPaidResourcesValid(
          { [ResourceType.TWIG]: 0 },
          { [ResourceType.TWIG]: 3, [ResourceType.RESIN]: 1 },
          "ANY"
        )
      ).to.be(false);
      expect(
        player.isPaidResourcesValid(
          { [ResourceType.PEBBLE]: 5 },
          { [ResourceType.TWIG]: 3, [ResourceType.RESIN]: 1 },
          "ANY"
        )
      ).to.be(false);
      expect(() => {
        player.isPaidResourcesValid(
          { [ResourceType.TWIG]: 2 },
          { [ResourceType.TWIG]: 3, [ResourceType.RESIN]: 1 },
          "ANY"
        );
      }).to.throwException(/overpay/);
=======
  describe("getAvailableDestinationCards", () => {
    it("0 available destination cards if you have played 0 cards", () => {
      const player = gameState.getActivePlayer();
      const availableClosedDestinationCards = player.getAvailableClosedDestinationCards();

      expect(availableClosedDestinationCards.length).to.be(0);
    });
    it("getAvailableClosedDestinationCards only returns non-Open Destination Cards", () => {
      const player = gameState.getActivePlayer();
      let availableClosedDestinationCards = player.getAvailableClosedDestinationCards();

      expect(availableClosedDestinationCards.length).to.be(0);

      player.playedCards[CardName.INN] = [{}];
      player.playedCards[CardName.LOOKOUT] = [{}];
      player.playedCards[CardName.QUEEN] = [{}];

      availableClosedDestinationCards = player.getAvailableClosedDestinationCards();

      expect(availableClosedDestinationCards.length).to.be(2);
    });
    it("getAvailableOpenDestinationCards only returns Open Destination Cards", () => {
      const player = gameState.getActivePlayer();
      let availableOpenDestinationCards = player.getAvailableOpenDestinationCards();

      expect(availableOpenDestinationCards.length).to.be(0);

      player.playedCards[CardName.INN] = [{}];
      player.playedCards[CardName.POST_OFFICE] = [{}];
      player.playedCards[CardName.LOOKOUT] = [{}];

      availableOpenDestinationCards = player.getAvailableOpenDestinationCards();
      expect(Object.keys(player.playedCards).length).to.be(3);

      expect(availableOpenDestinationCards.length).to.be(2);
>>>>>>> bf67c3cc
    });
  });
});<|MERGE_RESOLUTION|>--- conflicted
+++ resolved
@@ -127,7 +127,6 @@
     });
   });
 
-<<<<<<< HEAD
   describe("isPaidResourcesValid", () => {
     it("invalid resources", () => {
       const player = gameState.getActivePlayer();
@@ -279,7 +278,9 @@
           "ANY"
         );
       }).to.throwException(/overpay/);
-=======
+    });
+  });
+
   describe("getAvailableDestinationCards", () => {
     it("0 available destination cards if you have played 0 cards", () => {
       const player = gameState.getActivePlayer();
@@ -315,7 +316,6 @@
       expect(Object.keys(player.playedCards).length).to.be(3);
 
       expect(availableOpenDestinationCards.length).to.be(2);
->>>>>>> bf67c3cc
     });
   });
 });