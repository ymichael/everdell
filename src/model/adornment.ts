import {
  AdornmentName,
  CardType,
  EventName,
  EventType,
  GameText,
  GameInput,
  GameInputType,
  TextPartEntity,
  IGameTextEntity,
  ResourceType,
} from "./types";
import {
  GameState,
  GameStateCountPointsFn,
  GameStatePlayFn,
  GameStatePlayable,
} from "./gameState";
<<<<<<< HEAD
import { GainAnyResource } from "./gameStatePlayHelpers";
=======
import { Event } from "./event";
>>>>>>> 0332fd67
import { toGameText } from "./gameText";

// Pearlbrook Adornment
export class Adornment implements GameStatePlayable, IGameTextEntity {
  readonly name: AdornmentName;
  readonly description: GameText;
  readonly baseVP: number;
  readonly playInner: GameStatePlayFn;
  readonly pointsInner: GameStateCountPointsFn | undefined;

  constructor({
    name,
    description,
    baseVP = 0,
    pointsInner,
    playInner,
  }: {
    name: AdornmentName;
    description: GameText;
    baseVP?: number;
    pointsInner?: GameStateCountPointsFn;
    playInner: GameStatePlayFn;
  }) {
    this.name = name;
    this.description = description;
    this.baseVP = baseVP;
    this.pointsInner = pointsInner;
    this.playInner = playInner;
  }

  getGameTextPart(): TextPartEntity {
    return {
      type: "entity",
      entityType: "adornment",
      adornment: this.name,
    };
  }

  canPlay(gameState: GameState, gameInput: GameInput): boolean {
    return !this.canPlayCheck(gameState, gameInput);
  }

  canPlayCheck(gameState: GameState, gameInput: GameInput): string | null {
    const player = gameState.getActivePlayer();

    if (gameInput.inputType === GameInputType.PLAY_ADORNMENT) {
      const adornment = gameInput.clientOptions.adornment;
      if (!adornment) {
        return "Please select an Adornment to play";
      }
      const adornmentsInHand = player.adornmentsInHand;
      let idx = adornmentsInHand.indexOf(adornment);
      if (idx === -1) {
        return "May only play adornments that are in your hand";
      }
      const playedAdornments = player.playedAdornments;
      idx = playedAdornments.indexOf(adornment);
      if (idx !== -1) {
        return "Cannot play an adornment that's already been played";
      }
      const numPearls = player.getNumResourcesByType(ResourceType.PEARL);
      if (numPearls < 1) {
        return "Must be able to pay 1 PEARL to play an adornment";
      }
      return null;
    }

    return null;
  }

  play(gameState: GameState, gameInput: GameInput): void {
    const player = gameState.getActivePlayer();
    if (gameInput.inputType === GameInputType.PLAY_ADORNMENT) {
      this.playInner(gameState, gameInput);

      // mark as claimed
      const idx = player.adornmentsInHand.indexOf(this.name);
      if (idx === -1) {
        throw new Error(`${this.name} isn't in player's hand`);
      } else {
        player.adornmentsInHand.splice(idx, 1);
      }

      player.playedAdornments.push(this.name);
    } else if (
      // TODO: add other input types
      gameInput.inputType === GameInputType.SELECT_CARDS ||
      gameInput.inputType === GameInputType.SELECT_PLAYED_CARDS ||
      gameInput.inputType === GameInputType.SELECT_RESOURCES
    ) {
      if (gameInput.adornmentContext === this.name) {
        this.playInner(gameState, gameInput);
      } else {
        throw new Error("Unexpected adornmentContext");
      }
    } else {
      this.playInner(gameState, gameInput);
    }
  }

  getPoints(gameState: GameState, playerId: string): number {
    return (
      this.baseVP +
      (this.pointsInner ? this.pointsInner(gameState, playerId) : 0)
    );
  }

  static fromName(name: AdornmentName): Adornment {
    return ADORNMENT_REGISTRY[name];
  }
}

const ADORNMENT_REGISTRY: Record<AdornmentName, Adornment> = {
  [AdornmentName.BELL]: new Adornment({
    name: AdornmentName.BELL,
    description: toGameText([
      "Gain 3 BERRY. Also draw 1 CARD for every Critter in your city.",
      { type: "HR" },
      "1 VP for every 2 Critters in your city.",
    ]),
    pointsInner: (gameState: GameState, playerId: string) => {
      const player = gameState.getPlayer(playerId);
      const numPlayedCritters = player.getNumPlayedCritters();
      return numPlayedCritters / 2;
    },
    playInner: (gameState: GameState, gameInput: GameInput) => {
      const player = gameState.getActivePlayer();
      player.gainResources({ [ResourceType.BERRY]: 3 });
      const numPlayedCritters = player.getNumPlayedCritters();
      player.drawCards(gameState, numPlayedCritters);
    },
  }),
  [AdornmentName.COMPASS]: new Adornment({
    name: AdornmentName.COMPASS,
    description: toGameText([
      "You may reactivate 2 TRAVELER in your city.",
      { type: "HR" },
      "1 VP for each TRAVELER in your city.",
    ]),
    pointsInner: (gameState: GameState, playerId: string) => {
      const player = gameState.getPlayer(playerId);
      return player.getPlayedCardNamesByType(CardType.TRAVELER).length;
    },
    playInner: (gameState: GameState, gameInput: GameInput) => {
      throw new Error("not implemented");
    },
  }),
  [AdornmentName.GILDED_BOOK]: new Adornment({
    name: AdornmentName.GILDED_BOOK,
    description: toGameText([
      "Gain resources equal to the cost of any GOVERNANCE in your city.",
      { type: "HR" },
      "1 VP for each GOVERNANCE in your city.",
    ]),
    pointsInner: (gameState: GameState, playerId: string) => {
      const player = gameState.getPlayer(playerId);
      return player.getPlayedCardNamesByType(CardType.GOVERNANCE).length;
    },
    playInner: (gameState: GameState, gameInput: GameInput) => {
      throw new Error("not implemented");
    },
  }),
  [AdornmentName.HOURGLASS]: new Adornment({
    name: AdornmentName.HOURGLASS,
    description: toGameText([
      "You may take the action of any 1 Forest location, and gain 1 ANY.",
      { type: "HR" },
      "1 VP for each DESTINATION in your city.",
    ]),
    pointsInner: (gameState: GameState, playerId: string) => {
      const player = gameState.getPlayer(playerId);
      return player.getPlayedCardNamesByType(CardType.DESTINATION).length;
    },
    playInner: (gameState: GameState, gameInput: GameInput) => {
      throw new Error("not implemented");
    },
  }),
  [AdornmentName.KEY_TO_THE_CITY]: new Adornment({
    name: AdornmentName.KEY_TO_THE_CITY,
    description: toGameText([
      "Gain 2 ANY. Also draw 1 CARD for every Construction in your city.",
      { type: "HR" },
      "1 VP for every 2 Constructions in your city.",
    ]),
    pointsInner: (gameState: GameState, playerId: string) => {
      const player = gameState.getPlayer(playerId);
      const numPlayedCritters = player.getNumPlayedConstructions();
      return numPlayedCritters / 2;
    },
    playInner: (gameState: GameState, gameInput: GameInput) => {
      throw new Error("not implemented");
    },
  }),
  [AdornmentName.MASQUE]: new Adornment({
    name: AdornmentName.MASQUE,
    description: toGameText([
      "You may place 1 CARD worth up to 3 VP for free.",
      { type: "HR" },
      "Worth 1 for every 3 VP tokens you have.",
    ]),
    pointsInner: (gameState: GameState, playerId: string) => {
      const player = gameState.getPlayer(playerId);
      return player.getNumResourcesByType(ResourceType.VP) / 3;
    },
    playInner: (gameState: GameState, gameInput: GameInput) => {
      throw new Error("not implemented");
    },
  }),
  [AdornmentName.MIRROR]: new Adornment({
    name: AdornmentName.MIRROR,
    description: toGameText([
      "You may copy any ability from an Adornment played by an opponent.",
      { type: "HR" },
      "1 VP for each unique colored CARD in your city.",
    ]),
    pointsInner: (gameState: GameState, playerId: string) => {
      const player = gameState.getPlayer(playerId);
      const numProduction = player.getPlayedCardNamesByType(CardType.PRODUCTION)
        .length;
      const numGovernance = player.getPlayedCardNamesByType(CardType.GOVERNANCE)
        .length;
      const numDestination = player.getPlayedCardNamesByType(
        CardType.DESTINATION
      ).length;
      const numTraveler = player.getPlayedCardNamesByType(CardType.TRAVELER)
        .length;
      const numProsperity = player.getPlayedCardNamesByType(CardType.PROSPERITY)
        .length;

      return (
        (numProduction > 0 ? 1 : 0) +
        (numGovernance > 0 ? 1 : 0) +
        (numDestination > 0 ? 1 : 0) +
        (numTraveler > 0 ? 1 : 0) +
        (numProsperity > 0 ? 1 : 0)
      );
    },
    playInner: (gameState: GameState, gameInput: GameInput) => {
      throw new Error("not implemented");
    },
  }),
  [AdornmentName.SCALES]: new Adornment({
    name: AdornmentName.SCALES,
    description: toGameText([
      "You may discard up to 4 CARD to gain 1 ANY for each",
      { type: "HR" },
      "1 VP for every CARD in your hand, up to 5.",
    ]),
    pointsInner: (gameState: GameState, playerId: string) => {
      const player = gameState.getPlayer(playerId);
      const numCards = player.cardsInHand.length;

      return numCards > 5 ? 5 : numCards;
    },
    playInner: (gameState: GameState, gameInput: GameInput) => {
      throw new Error("not implemented");
    },
  }),
  [AdornmentName.SEAGLASS_AMULET]: new Adornment({
    name: AdornmentName.SEAGLASS_AMULET,
    description: toGameText([
      "Gain 3 ANY. Draw 2 CARD. Gain 1 VP.",
      { type: "HR" },
      "3 VP",
    ]),
    baseVP: 3,
    playInner: (gameState: GameState, gameInput: GameInput) => {
      throw new Error("not implemented");
    },
  }),
  [AdornmentName.SPYGLASS]: new Adornment({
    name: AdornmentName.SPYGLASS,
    description: toGameText([
      "Gain 1 ANY. Draw 1 CARD. Gain 1 PEARL.",
      { type: "HR" },
      "3 VP for each Wonder you built",
    ]),
    pointsInner: (gameState: GameState, playerId: string) => {
      const player = gameState.getPlayer(playerId);
      const claimedEvents = player.claimedEvents;

      let numWonders = 0;

      Object.keys(claimedEvents).forEach((eventName) => {
        const event = Event.fromName(eventName as EventName);
        if (event.type === EventType.WONDER) {
          numWonders += 1;
        }
      });
      return numWonders * 3;
    },
    playInner: (gameState: GameState, gameInput: GameInput) => {
      const player = gameState.getActivePlayer();
      const helper = new GainAnyResource({
        adornmentContext: AdornmentName.SPYGLASS,
        skipGameLog: true,
      });
      if (gameInput.inputType === GameInputType.PLAY_ADORNMENT) {
        gameState.pendingGameInputs.push(
          helper.getGameInput({
            prevInputType: gameInput.inputType,
          })
        );
      } else if (helper.matchesGameInput(gameInput)) {
        helper.play(gameState, gameInput);
        player.drawCards(gameState, 1);
        player.gainResources({ [ResourceType.PEARL]: 1 });
        gameState.addGameLogFromAdornment(AdornmentName.SPYGLASS, [
          player,
          ` gained 1 ${gameInput.clientOptions.selectedOption}, 1 CARD and 1 PEARL.`,
        ]);
      }
    },
  }),
  [AdornmentName.SUNDIAL]: new Adornment({
    name: AdornmentName.SUNDIAL,
    description: toGameText([
      "You may activate Production for up to 3 PRODUCTION in your city.",
      { type: "HR" },
      "1 VP for every 2 PRODUCTION in your city.",
    ]),
    pointsInner: (gameState: GameState, playerId: string) => {
      const player = gameState.getPlayer(playerId);
      return player.getPlayedCardNamesByType(CardType.PRODUCTION).length / 2;
    },
    playInner: (gameState: GameState, gameInput: GameInput) => {
      throw new Error("not implemented");
    },
  }),
  [AdornmentName.TIARA]: new Adornment({
    name: AdornmentName.TIARA,
    description: toGameText([
      "Gain 1 ANY for each PROSPERITY in your city.",
      { type: "HR" },
      "1 VP for each PROSPERITY in your city.",
    ]),
    pointsInner: (gameState: GameState, playerId: string) => {
      const player = gameState.getPlayer(playerId);
      return player.getPlayedCardNamesByType(CardType.PROSPERITY).length;
    },
    playInner: (gameState: GameState, gameInput: GameInput) => {
      throw new Error("not implemented");
    },
  }),
};<|MERGE_RESOLUTION|>--- conflicted
+++ resolved
@@ -16,11 +16,8 @@
   GameStatePlayFn,
   GameStatePlayable,
 } from "./gameState";
-<<<<<<< HEAD
 import { GainAnyResource } from "./gameStatePlayHelpers";
-=======
 import { Event } from "./event";
->>>>>>> 0332fd67
 import { toGameText } from "./gameText";
 
 // Pearlbrook Adornment
