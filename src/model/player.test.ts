import expect from "expect.js";
import { Card } from "./card";
import { GameState } from "./gameState";
import { testInitialGameState } from "./testHelpers";
import { sumResources } from "./gameStatePlayHelpers";
import {
  ResourceType,
  CardName,
<<<<<<< HEAD
  GameInput,
  GameInputType,
  LocationName,
=======
  GameInputPlayCard,
  GameInputType,
>>>>>>> e206becf
} from "./types";

const playCardInput = (
  card: CardName,
  overrides: any = {}
): GameInputPlayCard => {
  return {
    inputType: GameInputType.PLAY_CARD as const,
    card,
    fromMeadow: false,
    ...overrides,
  };
};

describe("Player", () => {
  let gameState: GameState;

  beforeEach(() => {
    gameState = testInitialGameState();
  });

  describe("canAffordCard", () => {
    it("have the right resources", () => {
      const player = gameState.getActivePlayer();
      expect(sumResources(player.resources)).to.be(0);
      expect(player.canAffordCard(CardName.FARM, false /* isMeadow */)).to.be(
        false
      );
      player.gainResources(Card.fromName(CardName.FARM).baseCost);
      expect(player.canAffordCard(CardName.FARM, false /* isMeadow */)).to.be(
        true
      );
    });

    it("unoccupied associated construction", () => {
      const player = gameState.getActivePlayer();
      expect(sumResources(player.resources)).to.be(0);
      expect(
        player.canAffordCard(CardName.HUSBAND, false /* isMeadow */)
      ).to.be(false);
      player.addToCity(CardName.FARM);
      expect(
        player.canAffordCard(CardName.HUSBAND, false /* isMeadow */)
      ).to.be(true);
      // Occupy the farm
      player.occupyConstruction(CardName.FARM);
      expect(
        player.canAffordCard(CardName.HUSBAND, false /* isMeadow */)
      ).to.be(false);
    });

    it("CRANE discount for constructions", () => {
      const player = gameState.getActivePlayer();
      expect(sumResources(player.resources)).to.be(0);
      expect(player.canAffordCard(CardName.FARM, false /* isMeadow */)).to.be(
        false
      );
      player.addToCity(CardName.CRANE);
      expect(player.canAffordCard(CardName.FARM, false /* isMeadow */)).to.be(
        true
      );
      // Doesn't work for critters
      expect(player.canAffordCard(CardName.WIFE, false /* isMeadow */)).to.be(
        false
      );
    });

    it("INNKEEPER discount for critters", () => {
      const player = gameState.getActivePlayer();
      expect(sumResources(player.resources)).to.be(0);
      expect(player.canAffordCard(CardName.WIFE, false /* isMeadow */)).to.be(
        false
      );
      player.addToCity(CardName.INNKEEPER);
      expect(player.canAffordCard(CardName.WIFE, false /* isMeadow */)).to.be(
        true
      );
      // Doesn't work for constructions
      expect(player.canAffordCard(CardName.FARM, false /* isMeadow */)).to.be(
        false
      );
    });

    it("QUEEN discount", () => {
      const player = gameState.getActivePlayer();
      expect(sumResources(player.resources)).to.be(0);
      expect(player.canAffordCard(CardName.WIFE, false /* isMeadow */)).to.be(
        false
      );
      player.addToCity(CardName.QUEEN);
      expect(player.canAffordCard(CardName.WIFE, false /* isMeadow */)).to.be(
        true
      );
      // Doesn't work if VP is greater than 3
      expect(player.canAffordCard(CardName.KING, false /* isMeadow */)).to.be(
        false
      );
    });

    it("JUDGE discount", () => {
      const player = gameState.getActivePlayer();
      expect(sumResources(player.resources)).to.be(0);
      expect(player.canAffordCard(CardName.CRANE, false /* isMeadow */)).to.be(
        false
      );
      player.addToCity(CardName.JUDGE);
      expect(player.canAffordCard(CardName.CRANE, false /* isMeadow */)).to.be(
        false
      );
      player.gainResources({
        [ResourceType.BERRY]: 1,
      });
      expect(player.canAffordCard(CardName.CRANE, false /* isMeadow */)).to.be(
        true
      );

      // need resin & pebble
      expect(
        player.canAffordCard(CardName.RESIN_REFINERY, false /* isMeadow */)
      ).to.be(false);
      player.gainResources({
        [ResourceType.BERRY]: 1,
      });
      expect(
        player.canAffordCard(CardName.RESIN_REFINERY, false /* isMeadow */)
      ).to.be(false);
      player.gainResources({
        [ResourceType.PEBBLE]: 1,
      });
      expect(
        player.canAffordCard(CardName.RESIN_REFINERY, false /* isMeadow */)
      ).to.be(true);
    });
  });

  describe("isPaymentOptionsValid", () => {
    it("sanity checks", () => {
      const player = gameState.getActivePlayer();
      expect(() => {
        player.isPaymentOptionsValid(playCardInput(CardName.FARM));
      }).to.throwException(/invalid/i);
      expect(() => {
        player.isPaymentOptionsValid(
          playCardInput(CardName.FARM, {
            paymentOptions: {},
          })
        );
      }).to.throwException(/invalid/i);
      expect(
        player.isPaymentOptionsValid(
          playCardInput(CardName.FARM, {
            paymentOptions: {
              resources: {},
            },
          })
        )
      ).to.be(false);
      expect(() => {
        player.isPaymentOptionsValid(
          playCardInput(CardName.FARM, {
            paymentOptions: {
              resources: {
                [ResourceType.TWIG]: 1,
                [ResourceType.RESIN]: 1,
              },
            },
          })
        );
      }).to.throwException(/Can't spend/);

      player.gainResources({
        [ResourceType.TWIG]: 1,
        [ResourceType.RESIN]: 1,
      });
      expect(
        player.isPaymentOptionsValid(
          playCardInput(CardName.FARM, {
            paymentOptions: {
              resources: {
                [ResourceType.TWIG]: 1,
                [ResourceType.RESIN]: 1,
              },
            },
          })
        )
      ).to.be(false);

      player.gainResources({
        [ResourceType.TWIG]: 1,
      });
      expect(
        player.isPaymentOptionsValid(
          playCardInput(CardName.FARM, {
            paymentOptions: {
              resources: {
                [ResourceType.TWIG]: 2,
                [ResourceType.RESIN]: 1,
              },
            },
          })
        )
      ).to.be(true);
    });

    it("cardToDungeon", () => {
      const player = gameState.getActivePlayer();
      expect(() => {
        player.isPaymentOptionsValid(
          playCardInput(CardName.FARM, {
            paymentOptions: {
              cardToDungeon: CardName.WIFE,
              resources: {},
            },
          })
        );
      }).to.throwException(/cannot use dungeon/i);
      player.addToCity(CardName.WIFE);
      player.addToCity(CardName.DUNGEON);
      expect(
        player.isPaymentOptionsValid(
          playCardInput(CardName.FARM, {
            paymentOptions: {
              resources: {},
              cardToDungeon: CardName.WIFE,
            },
          })
        )
      ).to.be(true);
      expect(
        player.isPaymentOptionsValid(
          playCardInput(CardName.KING, {
            paymentOptions: {
              resources: {},
              cardToDungeon: CardName.WIFE,
            },
          })
        )
      ).to.be(false);
    });

    describe("cardToUse", () => {
      it("invalid", () => {
        const player = gameState.getActivePlayer();
        expect(() => {
          player.isPaymentOptionsValid(
            playCardInput(CardName.FARM, {
              paymentOptions: {
                cardToUse: CardName.FARM,
                resources: {},
              },
            })
          );
        }).to.throwException(/cannot use/i);
      });

      it("INNKEEPER", () => {
        const player = gameState.getActivePlayer();
        expect(() => {
          player.isPaymentOptionsValid(
            playCardInput(CardName.FARM, {
              paymentOptions: {
                cardToUse: CardName.INNKEEPER,
                resources: {},
              },
            })
          );
        }).to.throwException(/cannot use innkeeper/i);

        player.addToCity(CardName.INNKEEPER);
        expect(() => {
          player.isPaymentOptionsValid(
            playCardInput(CardName.FARM, {
              paymentOptions: {
                cardToUse: CardName.INNKEEPER,
                resources: {},
              },
            })
          );
        }).to.throwException(/cannot use innkeeper/i);
        expect(
          player.isPaymentOptionsValid(
            playCardInput(CardName.HUSBAND, {
              paymentOptions: {
                cardToUse: CardName.INNKEEPER,
                resources: {},
              },
            })
          )
        ).to.be(true);

        player.gainResources({
          [ResourceType.BERRY]: 1,
        });

        expect(() => {
          player.isPaymentOptionsValid(
            playCardInput(CardName.HUSBAND, {
              paymentOptions: {
                cardToUse: CardName.INNKEEPER,
                resources: {
                  [ResourceType.BERRY]: 1,
                },
              },
            })
          );
        }).to.throwException(/overpay/i);
      });

      // TODO
      xit("QUEEN", () => {
        throw new Error("Not Implemented yet");
      });
      xit("CRANE", () => {
        throw new Error("Not Implemented yet");
      });
      xit("INN", () => {
        throw new Error("Not Implemented yet");
      });
    });
  });

  describe("isPaidResourcesValid", () => {
    it("invalid resources", () => {
      const player = gameState.getActivePlayer();
      expect(
        player.isPaidResourcesValid({}, { [ResourceType.BERRY]: 1 })
      ).to.be(false);
      expect(player.isPaidResourcesValid({}, { [ResourceType.TWIG]: 1 })).to.be(
        false
      );
      expect(
        player.isPaidResourcesValid({}, { [ResourceType.PEBBLE]: 1 })
      ).to.be(false);
      expect(
        player.isPaidResourcesValid({}, { [ResourceType.RESIN]: 1 })
      ).to.be(false);
      expect(
        player.isPaidResourcesValid(
          { [ResourceType.BERRY]: 1 },
          { [ResourceType.BERRY]: 2 }
        )
      ).to.be(false);
    });

    it("wrong resources", () => {
      const player = gameState.getActivePlayer();
      expect(
        player.isPaidResourcesValid(
          { [ResourceType.BERRY]: 2, [ResourceType.TWIG]: 1 },
          { [ResourceType.BERRY]: 2, [ResourceType.RESIN]: 1 }
        )
      ).to.be(false);
      expect(
        player.isPaidResourcesValid(
          { [ResourceType.RESIN]: 2, [ResourceType.TWIG]: 1 },
          { [ResourceType.TWIG]: 2, [ResourceType.RESIN]: 1 }
        )
      ).to.be(false);
      expect(
        player.isPaidResourcesValid(
          { [ResourceType.PEBBLE]: 2, [ResourceType.BERRY]: 1 },
          { [ResourceType.BERRY]: 2, [ResourceType.RESIN]: 1 }
        )
      ).to.be(false);
      expect(
        player.isPaidResourcesValid(
          { [ResourceType.BERRY]: 2, [ResourceType.PEBBLE]: 1 },
          { [ResourceType.TWIG]: 2, [ResourceType.RESIN]: 1 }
        )
      ).to.be(false);
    });

    it("overpay resources", () => {
      const player = gameState.getActivePlayer();
      expect(
        player.isPaidResourcesValid(
          { [ResourceType.BERRY]: 3, [ResourceType.RESIN]: 1 },
          { [ResourceType.BERRY]: 2, [ResourceType.RESIN]: 1 },
          null,
          false /* errorIfOverpay */
        )
      ).to.be(true);
      expect(() => {
        player.isPaidResourcesValid(
          { [ResourceType.BERRY]: 3, [ResourceType.RESIN]: 1 },
          { [ResourceType.BERRY]: 2, [ResourceType.RESIN]: 1 },
          null
        );
      }).to.throwException(/overpay/);
    });

    it("BERRY discount", () => {
      const player = gameState.getActivePlayer();
      expect(
        player.isPaidResourcesValid(
          { [ResourceType.BERRY]: 0 },
          { [ResourceType.BERRY]: 2 }
        )
      ).to.be(false);
      expect(
        player.isPaidResourcesValid(
          { [ResourceType.BERRY]: 0 },
          { [ResourceType.BERRY]: 2 },
          ResourceType.BERRY
        )
      ).to.be(true);
      expect(
        player.isPaidResourcesValid(
          { [ResourceType.BERRY]: 1 },
          { [ResourceType.BERRY]: 4 },
          ResourceType.BERRY
        )
      ).to.be(true);
      expect(
        player.isPaidResourcesValid(
          { [ResourceType.BERRY]: 0 },
          { [ResourceType.BERRY]: 4 },
          ResourceType.BERRY
        )
      ).to.be(false);
      expect(() => {
        player.isPaidResourcesValid(
          { [ResourceType.BERRY]: 1 },
          { [ResourceType.BERRY]: 2 },
          ResourceType.BERRY
        );
      }).to.throwException(/overpay/);
    });

    it("ANY discount", () => {
      const player = gameState.getActivePlayer();
      expect(
        player.isPaidResourcesValid(
          {},
          { [ResourceType.TWIG]: 2, [ResourceType.RESIN]: 1 }
        )
      ).to.be(false);
      expect(
        player.isPaidResourcesValid(
          {},
          { [ResourceType.TWIG]: 2, [ResourceType.RESIN]: 1 },
          "ANY"
        )
      ).to.be(true);
      expect(
        player.isPaidResourcesValid(
          { [ResourceType.TWIG]: 1 },
          { [ResourceType.TWIG]: 3, [ResourceType.RESIN]: 1 },
          "ANY"
        )
      ).to.be(true);
      expect(
        player.isPaidResourcesValid(
          { [ResourceType.TWIG]: 0 },
          { [ResourceType.TWIG]: 3, [ResourceType.RESIN]: 1 },
          "ANY"
        )
      ).to.be(false);
      expect(
        player.isPaidResourcesValid(
          { [ResourceType.PEBBLE]: 5 },
          { [ResourceType.TWIG]: 3, [ResourceType.RESIN]: 1 },
          "ANY"
        )
      ).to.be(false);
      expect(() => {
        player.isPaidResourcesValid(
          { [ResourceType.TWIG]: 2 },
          { [ResourceType.TWIG]: 3, [ResourceType.RESIN]: 1 },
          "ANY"
        );
      }).to.throwException(/overpay/);
    });
  });

  describe("getAvailableDestinationCards", () => {
    it("0 available destination cards if you have played 0 cards", () => {
      const player = gameState.getActivePlayer();
      const availableClosedDestinationCards = player.getAvailableClosedDestinationCards();

      expect(availableClosedDestinationCards.length).to.be(0);
    });
    it("getAvailableClosedDestinationCards only returns non-Open Destination Cards", () => {
      const player = gameState.getActivePlayer();
      let availableClosedDestinationCards = player.getAvailableClosedDestinationCards();

      expect(availableClosedDestinationCards.length).to.be(0);

      player.playedCards[CardName.INN] = [{}];
      player.playedCards[CardName.LOOKOUT] = [{}];
      player.playedCards[CardName.QUEEN] = [{}];

      availableClosedDestinationCards = player.getAvailableClosedDestinationCards();

      expect(availableClosedDestinationCards.length).to.be(2);
    });
    it("getAvailableOpenDestinationCards only returns Open Destination Cards", () => {
      const player = gameState.getActivePlayer();
      let availableOpenDestinationCards = player.getAvailableOpenDestinationCards();

      expect(availableOpenDestinationCards.length).to.be(0);

      player.playedCards[CardName.INN] = [{}];
      player.playedCards[CardName.POST_OFFICE] = [{}];
      player.playedCards[CardName.LOOKOUT] = [{}];

      availableOpenDestinationCards = player.getAvailableOpenDestinationCards();
      expect(Object.keys(player.playedCards).length).to.be(3);

      expect(availableOpenDestinationCards.length).to.be(2);
    });
  });

  describe("payForCard", () => {
    describe("cardToUse", () => {
      it("should remove CRANE from city after using it", () => {
        // Use crane to play farm
        const card = Card.fromName(CardName.FARM);
        const gameInput = playCardInput(card.name, {
          paymentOptions: {
            resources: {},
            cardToUse: CardName.CRANE,
          },
        });
        let player = gameState.getActivePlayer();

        player.addToCity(CardName.CRANE);
        player.cardsInHand = [card.name];
        expect(player.hasPlayedCard(CardName.CRANE)).to.be(true);
        expect(card.canPlay(gameState, gameInput)).to.be(true);
        expect(player.cardsInHand).to.not.eql([]);
        const nextGameState = gameState.next(gameInput);
        player = nextGameState.getPlayer(player.playerId);

        expect(player.cardsInHand).to.eql([]);
        expect(player.hasPlayedCard(CardName.FARM)).to.be(true);
        expect(player.hasPlayedCard(CardName.CRANE)).to.be(false);
      });

      it("should remove INNKEEPER from city after using it", () => {
        // Use innkeeper to play wife
        const card = Card.fromName(CardName.WIFE);
        const gameInput = playCardInput(card.name, {
          paymentOptions: {
            resources: {},
            cardToUse: CardName.INNKEEPER,
          },
        });
        let player = gameState.getActivePlayer();

        player.addToCity(CardName.INNKEEPER);
        player.cardsInHand = [card.name];
        expect(player.hasPlayedCard(CardName.INNKEEPER)).to.be(true);
        expect(card.canPlay(gameState, gameInput)).to.be(true);
        expect(player.cardsInHand).to.not.eql([]);
        const nextGameState = gameState.next(gameInput);
        player = nextGameState.getPlayer(player.playerId);

        expect(player.cardsInHand).to.eql([]);
        expect(player.hasPlayedCard(CardName.WIFE)).to.be(true);
        expect(player.hasPlayedCard(CardName.INNKEEPER)).to.be(false);
      });
    });
  });

  describe("recallAllWorkers", () => {
    it("recalling workers", () => {
      const player = gameState.getActivePlayer();
      player.numAvailableWorkers = 0;

      const player1 = gameState.players[0];
      const player2 = gameState.players[1];

      // Player 1 has 1 worker on lookout, 1 worker on monastery, and
      // 1 worker on a location
      player1.playedCards[CardName.LOOKOUT] = [{ workers: [player1.playerId] }];
      player1.playedCards[CardName.MONASTERY] = [
        { workers: [player1.playerId] },
      ];
      player1.playedCards[CardName.FARM] = [{}, {}];

      gameState.locationsMap[LocationName.BASIC_ONE_BERRY] = [
        player2.playerId,
        player1.playerId,
      ];

      player2.playedCards[CardName.MINE] = [{}, {}];
      player2.playedCards[CardName.FARM] = [{}, {}];

      player.recallAllWorkers(gameState);

      expect(player1.numAvailableWorkers).to.be(2);

      // should no longer have a worker on the lookout
      const playedCards = player1.playedCards;
      const lookout = playedCards[CardName.LOOKOUT];
      if (!lookout) {
        throw new Error("monastery card hasn't been played");
      }
      let workers = lookout[0].workers || [];
      expect(workers.length).to.be(0);

      // expect that there is still a worker in the monastery
      const monastery = playedCards[CardName.MONASTERY];
      if (!monastery) {
        throw new Error("monastery card hasn't been played");
      }
      if (monastery.length > 1) {
        throw new Error("can't have more than one monastery in city");
      }
      workers = monastery[0].workers || [];
      expect(workers.length).to.be(1);

      // there shouldn't be a worker at the location

      const workersAtLocation =
        gameState.locationsMap[LocationName.BASIC_ONE_BERRY] || [];
      expect(workersAtLocation.length).to.be(1);
      expect(workersAtLocation).to.eql([player2.playerId]);
    });
  });
});<|MERGE_RESOLUTION|>--- conflicted
+++ resolved
@@ -6,14 +6,9 @@
 import {
   ResourceType,
   CardName,
-<<<<<<< HEAD
-  GameInput,
   GameInputType,
+  GameInputPlayCard,
   LocationName,
-=======
-  GameInputPlayCard,
-  GameInputType,
->>>>>>> e206becf
 } from "./types";
 
 const playCardInput = (
