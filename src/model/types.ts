export enum GameInputType {
  PLAY_CARD = "PLAY_CARD",
  PLACE_WORKER = "PLACE_WORKER",
  VISIT_DESTINATION_CARD = "VISIT_DESTINATION_CARD",
  CLAIM_EVENT = "CLAIM_EVENT",
  PREPARE_FOR_SEASON = "PREPARE_FOR_SEASON",
  GAME_END = "GAME_END",

  SELECT_CARDS = "SELECT_CARDS",
  SELECT_PLAYED_CARDS = "SELECT_PLAYED_CARDS",
  SELECT_PLAYER = "SELECT_PLAYER",
  SELECT_RESOURCES = "SELECT_RESOURCES",
  SELECT_LOCATION = "SELECT_LOCATION",
  SELECT_WORKER_PLACEMENT = "SELECT_WORKER_PLACEMENT",
  DISCARD_CARDS = "DISCARD_CARDS",
  SELECT_PAYMENT_FOR_CARD = "SELECT_PAYMENT_FOR_CARD",
  SELECT_OPTION_GENERIC = "SELECT_OPTION_GENERIC",

  // Pearlbrook specific
  PLAY_ADORNMENT = "PLAY_ADORNMENT",
  VISIT_RIVER_DESTINATION = "VISIT_RIVER_DESTINATION",
}

export type GameInputPlaceWorker = {
  inputType: GameInputType.PLACE_WORKER;
  clientOptions: {
    location: LocationName | null;
  };
};

export type GameInputVisitDestinationCard = {
  inputType: GameInputType.VISIT_DESTINATION_CARD;
  clientOptions: {
    playedCard: PlayedCardInfo | null;
  };
};

export type GameInputPlayCard = {
  inputType: GameInputType.PLAY_CARD;
  clientOptions: {
    card: CardName | null;
    fromMeadow: boolean;
    paymentOptions: CardPaymentOptions;
  };
};

export type GameInputClaimEvent = {
  inputType: GameInputType.CLAIM_EVENT;
  clientOptions: {
    event: EventName | null;
  };
};

export type GameInputPlayAdornment = {
  inputType: GameInputType.PLAY_ADORNMENT;
  clientOptions: {
    adornment: AdornmentName | null;
  };
};

export type GameInputVisitRiverDestination = {
  inputType: GameInputType.VISIT_RIVER_DESTINATION;
  clientOptions: {
    riverDestinationSpot: RiverDestinationSpot | null;
  };
};

export type GameInputGameEnd = {
  inputType: GameInputType.GAME_END;
};

export type GameInputPrepareForSeason = {
  inputType: GameInputType.PREPARE_FOR_SEASON;
};

export type GameInputWorkerPlacementTypes =
  | GameInputClaimEvent
  | GameInputPlaceWorker
  | GameInputVisitDestinationCard;

export type GameInputSimple =
  | GameInputWorkerPlacementTypes
  | GameInputPlayCard
  | GameInputGameEnd
  | GameInputPrepareForSeason
  | GameInputPlayAdornment
  | GameInputVisitRiverDestination
  | GameInputPrepareForSeason;

export type GameInputDiscardCards = {
  inputType: GameInputType.DISCARD_CARDS;
  prevInputType: GameInputType;
  minCards: number;
  maxCards: number;

  isAutoAdvancedInput?: boolean;
  clientOptions: {
    cardsToDiscard: CardName[];
  };
};

export type GameInputSelectPlayer = {
  inputType: GameInputType.SELECT_PLAYER;
  prevInputType: GameInputType;
  playerOptions: string[];
  mustSelectOne: boolean;
  clientOptions: {
    selectedPlayer: string | null;
  };
};

export type GameInputSelectCards = {
  inputType: GameInputType.SELECT_CARDS;
  prevInputType: GameInputType;
  cardOptions: CardName[];
  cardOptionsUnfiltered?: CardName[];

  maxToSelect: number;
  minToSelect: number;
  clientOptions: {
    selectedCards: CardName[];
  };
};

export type GameInputSelectPlayedCards = {
  inputType: GameInputType.SELECT_PLAYED_CARDS;
  prevInputType: GameInputType;
  cardOptions: PlayedCardInfo[];
  maxToSelect: number;
  minToSelect: number;
  clientOptions: {
    selectedCards: PlayedCardInfo[];
  };
};

export type GameInputSelectResources = {
  inputType: GameInputType.SELECT_RESOURCES;
  prevInputType: GameInputType;
  maxResources: number;
  minResources: number;

  isAutoAdvancedInput?: boolean;
  toSpend: boolean;
  excludeResource?: ResourceType;
  specificResource?: ResourceType;
  clientOptions: {
    resources: CardCost;
  };
};

export type GameInputSelectWorkerPlacement = {
  inputType: GameInputType.SELECT_WORKER_PLACEMENT;
  prevInput?: GameInput;
  prevInputType: GameInputType;
  options: WorkerPlacementInfo[];

  mustSelectOne: boolean;
  clientOptions: {
    selectedOption: WorkerPlacementInfo | null;
  };
};

export type GameInputSelectLocation = {
  inputType: GameInputType.SELECT_LOCATION;
  prevInputType: GameInputType;
  locationOptions: LocationName[];
  clientOptions: {
    selectedLocation: LocationName | null;
  };
};

export type GameInputSelectOptionGeneric = {
  inputType: GameInputType.SELECT_OPTION_GENERIC;
  prevInputType: GameInputType;
  options: string[];
  playedCardContext?: PlayedCardInfo;

  clientOptions: {
    selectedOption: string | null;
  };
};

export type GameInputSelectPaymentForCard = {
  inputType: GameInputType.SELECT_PAYMENT_FOR_CARD;
  prevInputType: GameInputType;

  // if cardContext is specified, must use that card
  cardContext?: CardName;
  card: CardName;

  // player specified number of resources
  clientOptions: {
    card: CardName;
    paymentOptions: CardPaymentOptions;
  };
};

export type GameInputMultiStepContext = {
  eventContext?: EventName;
  cardContext?: CardName;
  locationContext?: LocationName;
  adornmentContext?: AdornmentName;
  riverDestinationContext?: RiverDestinationName;
  wonderContext?: WonderName;
};

export type GameInputMultiStep = (
  | GameInputSelectCards
  | GameInputSelectPlayedCards
  | GameInputDiscardCards
  | GameInputSelectResources
  | GameInputSelectPlayer
  | GameInputSelectLocation
  | GameInputSelectPaymentForCard
  | GameInputSelectWorkerPlacement
  | GameInputSelectOptionGeneric
<<<<<<< HEAD
) &
  GameInputMultiStepContext & {
    prevInput?: GameInput;
    label?: string | (string | TextPart)[] | GameText;
  };
=======
) & {
  eventContext?: EventName;
  cardContext?: CardName;
  locationContext?: LocationName;
  adornmentContext?: AdornmentName;
  riverDestinationContext?: RiverDestinationName;
  prevInput?: GameInput;
  label?: string | (string | TextPart)[] | GameText;
};
>>>>>>> f94cf71d

export type GameInput = GameInputSimple | GameInputMultiStep;

export enum Season {
  WINTER = "Winter",
  SPRING = "Spring",
  SUMMER = "Summer",
  AUTUMN = "Autumn",
}

export enum CardType {
  TRAVELER = "TRAVELER", // Tan
  PRODUCTION = "PRODUCTION", // Green
  DESTINATION = "DESTINATION", // Red
  GOVERNANCE = "GOVERNANCE", // Blue
  PROSPERITY = "PROSPERITY", // Purple
}

export enum LocationOccupancy {
  EXCLUSIVE = "EXCLUSIVE",
  EXCLUSIVE_FOUR = "EXCLUSIVE_FOUR",
  UNLIMITED = "UNLIMITED",
}

export enum LocationType {
  BASIC = "BASIC",
  FOREST = "FOREST",
  HAVEN = "HAVEN",
  JOURNEY = "JOURNEY",
}

export enum EventType {
  BASIC = "BASIC",
  SPECIAL = "SPECIAL",
  WONDER = "WONDER",
}

export enum LocationName {
  BASIC_ONE_BERRY = "ONE_BERRY",
  BASIC_ONE_BERRY_AND_ONE_CARD = "ONE_BERRY_AND_ONE_CARD",
  BASIC_ONE_RESIN_AND_ONE_CARD = "ONE_RESIN_AND_ONE_CARD",
  BASIC_ONE_STONE = "ONE_STONE",
  BASIC_THREE_TWIGS = "THREE_TWIGS",
  BASIC_TWO_CARDS_AND_ONE_VP = "TWO_CARDS_AND_ONE_VP",
  BASIC_TWO_RESIN = "TWO_RESIN",
  BASIC_TWO_TWIGS_AND_ONE_CARD = "TWO_TWIGS_AND_ONE_CARD",
  HAVEN = "HAVEN",
  JOURNEY_FIVE = "JOURNEY_FIVE",
  JOURNEY_FOUR = "JOURNEY_FOUR",
  JOURNEY_THREE = "JOURNEY_THREE",
  JOURNEY_TWO = "JOURNEY_TWO",

  FOREST_TWO_BERRY_ONE_CARD = "TWO_BERRY_ONE_CARD",
  FOREST_TWO_WILD = "TWO_WILD",
  FOREST_DISCARD_ANY_THEN_DRAW_TWO_PER_CARD = "DISCARD_ANY_THEN_DRAW_TWO_PER_CARD",
  FOREST_COPY_BASIC_ONE_CARD = "COPY_BASIC_ONE_CARD",
  FOREST_ONE_PEBBLE_THREE_CARD = "ONE_PEBBLE_THREE_CARD",
  FOREST_ONE_TWIG_RESIN_BERRY = "ONE_TWIG_RESIN_BERRY",
  FOREST_THREE_BERRY = "THREE_BERRY",
  FOREST_TWO_RESIN_ONE_TWIG = "TWO_RESIN_ONE_TWIG",
  FOREST_TWO_CARDS_ONE_WILD = "TWO_CARDS_ONE_WILD",
  FOREST_DISCARD_UP_TO_THREE_CARDS_TO_GAIN_WILD_PER_CARD = "DISCARD_UP_TO_THREE_CARDS_TO_GAIN_WILD_PER_CARD",
  FOREST_DRAW_TWO_MEADOW_PLAY_ONE_FOR_ONE_LESS = "DRAW_TWO_MEADOW_PLAY_ONE_FOR_ONE_LESS",

  // Pearlbrook
  FOREST_TWO_PEBBLE_ONE_CARD = "FOREST_TWO_PEBBLE_ONE_CARD",
  FOREST_RESIN_PEBBLE_OR_FOUR_CARDS = "FOREST_RESIN_PEBBLE_OR_FOUR_CARDS",
  FOREST_ACTIVATE_2_PRODUCTION = "FOREST_ACTIVATE_2_PRODUCTION",
  FOREST_BERRY_PEBBLE_CARD = "FOREST_BERRY_PEBBLE_CARD",
  FOREST_DISCARD_2_MEADOW_DRAW_2_MEADOW_GAIN_ANY = "FOREST_DISCARD_2_MEADOW_DRAW_2_MEADOW_GAIN_ANY",
}

export enum EventName {
  BASIC_FOUR_PRODUCTION = "4 PRODUCTION",
  BASIC_THREE_DESTINATION = "3 DESTINATION",
  BASIC_THREE_GOVERNANCE = "3 GOVERNANCE",
  BASIC_THREE_TRAVELER = "3 TRAVELER",

  SPECIAL_GRADUATION_OF_SCHOLARS = "Graduation of Scholars",
  SPECIAL_A_BRILLIANT_MARKETING_PLAN = "A Brilliant Marketing Plan",
  SPECIAL_PERFORMER_IN_RESIDENCE = "Performer in Residence",
  SPECIAL_CAPTURE_OF_THE_ACORN_THIEVES = "Capture of the Acorn Thieves",
  SPECIAL_MINISTERING_TO_MISCREANTS = "Ministering to Miscreants",
  SPECIAL_CROAK_WART_CURE = "Croak Wart Cure",
  SPECIAL_AN_EVENING_OF_FIREWORKS = "An Evening of Fireworks",
  SPECIAL_A_WEE_RUN_CITY = "A Wee Run City",
  SPECIAL_TAX_RELIEF = "Tax Relief",
  SPECIAL_UNDER_NEW_MANAGEMENT = "Under New Management",
  SPECIAL_ANCIENT_SCROLLS_DISCOVERED = "Ancient Scrolls Discovered",
  SPECIAL_FLYING_DOCTOR_SERVICE = "Flying Doctor Service",
  SPECIAL_PATH_OF_THE_PILGRIMS = "Path of the Pilgrims",
  SPECIAL_REMEMBERING_THE_FALLEN = "Remembering the Fallen",
  SPECIAL_PRISTINE_CHAPEL_CEILING = "Pristine Chapel Ceiling",
  SPECIAL_THE_EVERDELL_GAMES = "The Everdell Games",

  // Pearlbrook events
  SPECIAL_ROMANTIC_CRUISE = "Romantic Cruise",
  SPECIAL_X_MARKS_THE_SPOT = "X Marks the Spot",
  SPECIAL_RIVERSIDE_RESORT = "Riverside Resort",
  SPECIAL_MASQUERADE_INVITATIONS = "Masquerade Invitations",
  SPECIAL_SUNKEN_TREASURE_DISCOVERED = "Sunken Treasure Discovered",
  SPECIAL_RIVER_RACE = "River Race",

  // Pearlbrook Wonders
  WONDER_SUNBLAZE_BRIDGE = "Sunblaze Bridge",
  WONDER_STARFALLS_FLAME = "Starfalls flame",
  WONDER_HOPEWATCH_GATE = "Hopewatch Gate",
  WONDER_MISTRISE_FOUNTAIN = "Mistrise Fountain",
}

export type LocationNameToPlayerIds = Partial<
  { [key in LocationName]: string[] }
>;

export type EventNameToPlayerId = Partial<
  { [key in EventName]: string | null }
>;

export type PlayedCardInfo = {
  cardOwnerId: string;
  cardName: CardName;

  // constructions
  usedForCritter?: boolean;

  // clocktower, storehouse
  resources?: {
    [ResourceType.VP]?: number;
    [ResourceType.TWIG]?: number;
    [ResourceType.BERRY]?: number;
    [ResourceType.PEBBLE]?: number;
    [ResourceType.RESIN]?: number;
  };

  // queen, inn etc
  workers?: string[];

  // dungeon
  pairedCards?: CardName[];
};

export type PlayedEventInfo = {
  // events that store resources
  storedResources?: {
    [ResourceType.TWIG]?: number;
    [ResourceType.BERRY]?: number;
    [ResourceType.PEBBLE]?: number;
    [ResourceType.RESIN]?: number;
    [ResourceType.VP]?: number;
  };

  // certain events
  storedCards?: string[];
};

export type WorkerPlacementInfo =
  | {
      location: LocationName;
      playedCard?: undefined;
      event?: undefined;
    }
  | {
      playedCard: PlayedCardInfo;
      event?: undefined;
      location?: undefined;
    }
  | {
      event: EventName;
      location?: undefined;
      playedCard?: undefined;
    };

// All known cards
export enum CardName {
  ARCHITECT = "Architect",
  BARD = "Bard",
  BARGE_TOAD = "Barge Toad",
  CASTLE = "Castle",
  CEMETARY = "Cemetary",
  CHAPEL = "Chapel",
  CHIP_SWEEP = "Chip Sweep",
  CLOCK_TOWER = "Clock Tower",
  COURTHOUSE = "Courthouse",
  CRANE = "Crane",
  DOCTOR = "Doctor",
  DUNGEON = "Dungeon",
  EVERTREE = "Evertree",
  FAIRGROUNDS = "Fairgrounds",
  FARM = "Farm",
  FOOL = "Fool",
  GENERAL_STORE = "General Store",
  HISTORIAN = "Historian",
  HUSBAND = "Husband",
  INN = "Inn",
  INNKEEPER = "Innkeeper",
  JUDGE = "Judge",
  KING = "King",
  LOOKOUT = "Lookout",
  MINE = "Mine",
  MINER_MOLE = "Miner Mole",
  MONASTERY = "Monastery",
  MONK = "Monk",
  PALACE = "Palace",
  PEDDLER = "Peddler",
  POST_OFFICE = "Post Office",
  POSTAL_PIGEON = "Postal Pigeon",
  QUEEN = "Queen",
  RANGER = "Ranger",
  RESIN_REFINERY = "Resin Refinery",
  RUINS = "Ruins",
  SCHOOL = "School",
  SHEPHERD = "Shepherd",
  SHOPKEEPER = "Shopkeeper",
  STOREHOUSE = "Storehouse",
  TEACHER = "Teacher",
  THEATRE = "Theatre",
  TWIG_BARGE = "Twig Barge",
  UNDERTAKER = "Undertaker",
  UNIVERSITY = "University",
  WANDERER = "Wanderer",
  WIFE = "Wife",
  WOODCARVER = "Woodcarver",

  // Pearlbrook
  BRIDGE = "Bridge",
  FERRY = "Ferry",
  FERRY_FERRET = "Ferry Ferret",
  HARBOR = "Harbor",
  MESSENGER = "Messenger",
  PIRATE = "Pirate",
  PIRATE_SHIP = "Pirate Ship",
  SHIPWRIGHT = "Shipwright",
}

export enum ResourceType {
  TWIG = "TWIG",
  RESIN = "RESIN",
  BERRY = "BERRY",
  PEARL = "PEARL",
  PEBBLE = "PEBBLE",
  VP = "VP",
}

export type ResourceMap = Partial<Record<ResourceType, number>>;

export type ProductionResourceMap = ResourceMap & {
  CARD?: number;
};

export type CardCost = {
  [ResourceType.TWIG]?: number;
  [ResourceType.BERRY]?: number;
  [ResourceType.PEBBLE]?: number;
  [ResourceType.RESIN]?: number;
};

export type WonderCost = {
  resources: {
    [ResourceType.TWIG]: number;
    [ResourceType.PEBBLE]: number;
    [ResourceType.RESIN]: number;
    [ResourceType.PEARL]: number;
  };
  numCardsToDiscard: number;
};

export enum PlayerStatus {
  DURING_SEASON = "DURING_SEASON",
  PREPARING_FOR_SEASON = "PREPARING_FOR_SEASON",
  GAME_ENDED = "GAME_ENDED",
}

export type GameLogEntry = {
  entry: GameText;
};

export type CardPaymentOptions = {
  cardToDungeon?: CardName;

  useAssociatedCard?: boolean;

  // Eg crane, innkeeper, queen
  cardToUse?:
    | CardName.QUEEN
    | CardName.INNKEEPER
    | CardName.CRANE
    | CardName.INN
    | null;

  resources: {
    [ResourceType.TWIG]?: number;
    [ResourceType.BERRY]?: number;
    [ResourceType.PEBBLE]?: number;
    [ResourceType.RESIN]?: number;
  };
};

export type TextPartEntity =
  | {
      type: "entity";
      entityType: "card";
      card: CardName;
    }
  | {
      type: "entity";
      entityType: "location";
      location: LocationName;
    }
  | {
      type: "entity";
      entityType: "event";
      event: EventName;
    }
  | {
      type: "entity";
      entityType: "adornment";
      adornment: AdornmentName;
    }
  | {
      type: "entity";
      entityType: "riverDestination";
      riverDestination: RiverDestinationName;
    }
  | {
      type: "entity";
      entityType: "riverDestinationSpot";
      spot: RiverDestinationSpot;
    };

export type TextPartPlayer = {
  type: "player";
  playerId: string;
  name: string;
};

export type TextPartIcon =
  | { type: "resource"; resourceType: ResourceType | "ANY" }
  | { type: "cardType"; cardType: CardType }
  | { type: "symbol"; symbol: "VP" | "CARD" };
export type TextPartBR = { type: "BR" };
export type TextPartHR = { type: "HR" };
export type TextPart =
  | { type: "text"; text: string }
  | { type: "em"; text: string }
  | TextPartIcon
  | TextPartBR
  | TextPartHR
  | TextPartPlayer
  | TextPartEntity;
export type GameText = TextPart[];

export interface IGameTextEntity {
  getGameTextPart(): TextPart;
}

export type GameOptions = {
  realtimePoints: boolean;
  pearlbrook: boolean;
};

export enum RiverDestinationType {
  SHOAL = "SHOAL",
  CITIZEN = "CITIZEN",
  LOCATION = "LOCATION",
}

export enum RiverDestinationName {
  SHOAL = "Shoal",
  GUS_THE_GARDENER = "Gus the Gardener",
  BOSLEY_THE_ARTIST = "Bosley the Artist",
  CRUSTINA_THE_CONSTABLE = "Crustina the Constable",
  ILUMINOR_THE_INVENTOR = "Iluminor the Inventor",
  SNOUT_THE_EXPLORER = "Snout the Explorer",
  OMICRON_THE_ELDER = "Omicron the Elder",
  BALLROOM = "Ballroom",
  WATERMILL = "Watermill",
  OBSERVATORY = "Observatory",
  MARKET = "Market",
  GREAT_HALL = "Great Hall",
  GARDENS = "Gardens",
}

export enum ExpansionType {
  PEARLBROOK = "PEARLBROOK",
}

export enum AdornmentName {
  SPYGLASS = "Spyglass",
  SCALES = "Scales",
  MIRROR = "Mirror",
  KEY_TO_THE_CITY = "Key to the City",
  SUNDIAL = "Sundial",
  GILDED_BOOK = "Gilded Book",
  SEAGLASS_AMULET = "Seaglass Amulet",
  MASQUE = "Masque",
  BELL = "Bell",
  HOURGLASS = "Hourglass",
  COMPASS = "Compass",
  TIARA = "Tiara",
}

export enum RiverDestinationSpot {
  SHOAL = "SHOAL",
  THREE_PRODUCTION = "THREE_PRODUCTION",
  TWO_DESTINATION = "TWO_DESTINATION",
  TWO_GOVERNANCE = "TWO_GOVERNANCE",
  TWO_TRAVELER = "TWO_TRAVELER",
}

type RiverDestinationSpotInfo = {
  name: RiverDestinationName | null;
  ambassadors: string[];
  revealed: boolean;
};

export type RiverDestinationMapSpots = Record<
  RiverDestinationSpot,
  RiverDestinationSpotInfo
>;<|MERGE_RESOLUTION|>--- conflicted
+++ resolved
@@ -201,7 +201,6 @@
   locationContext?: LocationName;
   adornmentContext?: AdornmentName;
   riverDestinationContext?: RiverDestinationName;
-  wonderContext?: WonderName;
 };
 
 export type GameInputMultiStep = (
@@ -214,23 +213,11 @@
   | GameInputSelectPaymentForCard
   | GameInputSelectWorkerPlacement
   | GameInputSelectOptionGeneric
-<<<<<<< HEAD
 ) &
   GameInputMultiStepContext & {
     prevInput?: GameInput;
     label?: string | (string | TextPart)[] | GameText;
   };
-=======
-) & {
-  eventContext?: EventName;
-  cardContext?: CardName;
-  locationContext?: LocationName;
-  adornmentContext?: AdornmentName;
-  riverDestinationContext?: RiverDestinationName;
-  prevInput?: GameInput;
-  label?: string | (string | TextPart)[] | GameText;
-};
->>>>>>> f94cf71d
 
 export type GameInput = GameInputSimple | GameInputMultiStep;
 
